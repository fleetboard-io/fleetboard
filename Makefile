--- conflicted
+++ resolved
@@ -66,17 +66,9 @@
 octopus:
 	CGO_ENABLED=0 GOARCH=amd64 GOOS=linux go build -ldflags "-w -s" -a -installsuffix cgo -o bin/octopus cmd/octopus/main.go
 
-nri-daemon:
-	 CGO_ENABLED=0 GOARCH=amd64 GOOS=linux go build -ldflags "-w -s" -a -installsuffix cgo -o bin/nri-daemon cmd/nri-daemon/main.go
-
-
-<<<<<<< HEAD
 cnf:
 	CGO_ENABLED=0 GOARCH=amd64 GOOS=linux go build -ldflags "-w -s" -a -installsuffix cgo -o bin/cnf cmd/cnf/main.go
-=======
-dedinic:
-	CGO_ENABLED=0 GOARCH=amd64 GOOS=linux go build -ldflags "-w -s" -a -installsuffix cgo -o bin/dedinic cmd/dedinic/main.go
->>>>>>> 98af2db1
+
 
 ep-controller:
 	CGO_ENABLED=0 GOARCH=amd64 GOOS=linux go build -ldflags "-w -s" -a -installsuffix cgo -o bin/ep-controller cmd/ep-controller/main.go
